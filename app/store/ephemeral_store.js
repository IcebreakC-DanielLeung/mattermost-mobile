--- conflicted
+++ resolved
@@ -6,10 +6,22 @@
         this.appStarted = false;
         this.appStartedFromPushNotification = false;
         this.deviceToken = null;
-<<<<<<< HEAD
+        this.componentIdStack = [];
         this.currentServerUrl = null;
         this.realmStores = {};
     }
+
+    getTopComponentId = () => this.componentIdStack[0];
+
+    addComponentIdToStack = (componentId) => {
+        this.componentIdStack.unshift(componentId);
+    };
+
+    removeComponentIdFromStack = (componentId) => {
+        this.componentIdStack = this.componentIdStack.filter((id) => {
+            return id !== componentId;
+        });
+    };
 
     getRealmStoreForCurrentServer = () => {
         return this.realmStores[this.currentServerUrl];
@@ -25,22 +37,7 @@
 
     removeRealmStoreForServer = (url) => {
         Reflect.deleteProperty(this.realmStores, url);
-=======
-        this.componentIdStack = [];
-    }
-
-    getTopComponentId = () => this.componentIdStack[0];
-
-    addComponentIdToStack = (componentId) => {
-        this.componentIdStack.unshift(componentId);
-    }
-
-    removeComponentIdFromStack = (componentId) => {
-        this.componentIdStack = this.componentIdStack.filter((id) => {
-            return id !== componentId;
-        });
->>>>>>> 175c0df5
-    }
+    };
 }
 
 export default new EphemeralStore();