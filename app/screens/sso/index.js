--- conflicted
+++ resolved
@@ -3,7 +3,7 @@
 
 import {realmConnect} from 'realm-react-redux';
 
-<<<<<<< HEAD
+import {resetToChannel} from 'app/actions/navigation';
 import {scheduleExpiredNotification} from 'app/realm/actions/general';
 import {ssoLogin} from 'app/realm/actions/user';
 import options from 'app/store/realm_context_options';
@@ -11,35 +11,9 @@
 import SSO from './sso';
 
 const mapRealmDispatchToProps = {
+    resetToChannel,
     scheduleExpiredNotification,
     ssoLogin,
 };
-=======
-import {resetToChannel} from 'app/actions/navigation';
-import {handleSuccessfulLogin, scheduleExpiredNotification} from 'app/actions/views/login';
-import {getTheme} from 'mattermost-redux/selectors/entities/preferences';
-
-import {setStoreFromLocalData} from 'mattermost-redux/actions/general';
-
-import SSO from './sso';
-
-function mapStateToProps(state) {
-    return {
-        ...state.views.selectServer,
-        theme: getTheme(state),
-    };
-}
-
-function mapDispatchToProps(dispatch) {
-    return {
-        actions: bindActionCreators({
-            scheduleExpiredNotification,
-            handleSuccessfulLogin,
-            setStoreFromLocalData,
-            resetToChannel,
-        }, dispatch),
-    };
-}
->>>>>>> 175c0df5
 
 export default realmConnect(null, null, mapRealmDispatchToProps, null, options)(SSO);