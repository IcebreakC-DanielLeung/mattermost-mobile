// Copyright (c) 2015-present Mattermost, Inc. All Rights Reserved.
// See LICENSE.txt for license information.

import React, {PureComponent} from 'react';
import PropTypes from 'prop-types';
import {injectIntl, intlShape} from 'react-intl';
import {
    InteractionManager,
    Text,
    View,
    Platform,
} from 'react-native';
import {WebView} from 'react-native-webview';
import CookieManager from 'react-native-cookies';
import urlParse from 'url-parse';

import {ViewTypes} from 'app/constants';
import Loading from 'app/components/loading';
import {paddingHorizontal as padding} from 'app/components/safe_area_view/iphone_x_spacing';
import StatusBar from 'app/components/status_bar';
import {resetToChannel} from 'app/actions/navigation';
import {changeOpacity, makeStyleSheetFromTheme} from 'app/utils/theme';
import tracker from 'app/utils/time_tracker';

const HEADERS = {
    'X-Mobile-App': 'mattermost',
};

const postMessageJS = "window.postMessage(document.body.innerText, '*');";

// Used to make sure that OneLogin forms scale appropriately on both platforms.
const oneLoginFormScalingJS = `
    (function() {
        var loginPage = document.getElementById('login-page');
        var submitButton = document.getElementById('user_submit');

        if (loginPage) {
            loginPage.setAttribute('style', 'background-repeat: repeat-y;');
        }
        
        function resetPadding() {
            var mainBody = document.getElementById('body-main');
            
            if (mainBody) {
                mainBody.setAttribute('style', 'height: auto; padding: 10px 0;');
            }

            if (submitButton) {
                submitButton.removeEventListener('click', resetPadding);
            }
        }

        resetPadding();
        
        if (submitButton) {
            submitButton.addEventListener('click', resetPadding);
        }
    })();
`;

class SSO extends PureComponent {
    static propTypes = {
        config: PropTypes.object.isRequired,
        intl: intlShape.isRequired,
        license: PropTypes.object.isRequired,
        scheduleExpiredNotification: PropTypes.func.isRequired,
        serverUrl: PropTypes.string.isRequired,
        ssoLogin: PropTypes.func.isRequired,
        ssoType: PropTypes.string.isRequired,
<<<<<<< HEAD
        theme: PropTypes.object.isRequired,
=======
        actions: PropTypes.shape({
            scheduleExpiredNotification: PropTypes.func.isRequired,
            handleSuccessfulLogin: PropTypes.func.isRequired,
            setStoreFromLocalData: PropTypes.func.isRequired,
        }).isRequired,
        isLandscape: PropTypes.bool.isRequired,
>>>>>>> 90574d2f
    };

    useWebkit = true;

    constructor(props) {
        super(props);

        this.state = {
            error: null,
            renderWebView: false,
            jsCode: '',
            messagingEnabled: false,
        };

        switch (props.ssoType) {
        case ViewTypes.GITLAB:
            this.loginUrl = `${props.serverUrl}/oauth/gitlab/mobile_login`;
            this.completedUrl = '/signup/gitlab/complete';
            break;
        case ViewTypes.SAML:
            this.loginUrl = `${props.serverUrl}/login/sso/saml?action=mobile`;
            this.completedUrl = '/login/sso/saml';
            break;
        case ViewTypes.OFFICE365:
            this.loginUrl = `${props.serverUrl}/oauth/office365/mobile_login`;
            this.completedUrl = '/signup/office365/complete';
            break;
        }

        if (Platform.OS === 'ios') {
            this.useWebkit = parseInt(Platform.Version, 10) >= 11;
        }
    }

    componentDidMount() {
        InteractionManager.runAfterInteractions(this.clearPreviousCookies);
    }

    clearPreviousCookies = () => {
        CookieManager.clearAll(this.useWebkit).then(() => {
            this.setState({renderWebView: true});
        });
    };

    goToChannel = () => {
        tracker.initialLoad = Date.now();

        this.scheduleSessionExpiredNotification();

        resetToChannel();
    };

    onMessage = (event) => {
        try {
            const response = JSON.parse(event.nativeEvent.data);
            if (response) {
                const {
                    id,
                    message,
                    status_code: statusCode,
                } = response;
                if (id && message && statusCode !== 200) {
                    this.setState({error: message});
                }
            }
        } catch (e) {
            // do nothing
        }
    };

    onNavigationStateChange = (navState) => {
        const {url} = navState;
        const nextState = {
            messagingEnabled: false,
        };
        const parsed = urlParse(url);

        if (parsed.host.includes('.onelogin.com')) {
            nextState.jsCode = oneLoginFormScalingJS;
        } else if (parsed.pathname === this.completedUrl) {
            // To avoid `window.postMessage` conflicts in any of the SSO flows
            // we enable the onMessage handler only When the webView navigates to the final SSO URL.
            nextState.messagingEnabled = true;
        }

        this.setState(nextState);
    };

    onLoadEnd = (event) => {
        const url = event.nativeEvent.url;
        if (url.includes(this.completedUrl)) {
            CookieManager.get(this.props.serverUrl, this.useWebkit).then((res) => {
                const token = res.MMAUTHTOKEN;

                if (token) {
                    this.setState({renderWebView: false});
                    const {config, license, ssoLogin} = this.props;

                    ssoLogin({config, license, token}).then((result) => {
                        if (result.error) {
                            this.setState({error: result.error.message});
                            return;
                        }

                        this.goToChannel();
                    });
                } else if (this.webView && !this.state.error) {
                    this.webView.injectJavaScript(postMessageJS);
                }
            });
        }
    };

    scheduleSessionExpiredNotification = () => {
        const {intl, scheduleExpiredNotification} = this.props;

        scheduleExpiredNotification(intl);
    };

    renderLoading = () => {
        return <Loading/>;
    };

    webViewRef = (ref) => {
        this.webView = ref;
    };

    render() {
        const {theme, isLandscape} = this.props;
        const {error, messagingEnabled, renderWebView, jsCode} = this.state;
        const style = getStyleSheet(theme);

        let content;
        if (!renderWebView) {
            content = this.renderLoading();
        } else if (error) {
            content = (
                <View style={style.errorContainer}>
                    <Text style={style.errorText}>{error}</Text>
                </View>
            );
        } else {
            content = (
                <WebView
                    ref={this.webViewRef}
                    source={{uri: this.loginUrl, headers: HEADERS}}
                    javaScriptEnabledAndroid={true}
                    automaticallyAdjustContentInsets={false}
                    startInLoadingState={true}
                    onNavigationStateChange={this.onNavigationStateChange}
                    onShouldStartLoadWithRequest={() => true}
                    injectedJavaScript={jsCode}
                    onLoadEnd={this.onLoadEnd}
                    onMessage={messagingEnabled ? this.onMessage : null}
                    useSharedProcessPool={true}
                    cacheEnabled={true}
                />
            );
        }

        return (
            <View style={[style.container, padding(isLandscape)]}>
                <StatusBar/>
                {content}
            </View>
        );
    }
}

const getStyleSheet = makeStyleSheetFromTheme((theme) => {
    return {
        container: {
            flex: 1,
        },
        errorContainer: {
            alignItems: 'center',
            flex: 1,
            marginTop: 40,
        },
        errorText: {
            color: changeOpacity(theme.centerChannelColor, 0.4),
            fontSize: 16,
            fontWeight: '400',
            lineHeight: 23,
            paddingHorizontal: 30,
        },
    };
});

export default injectIntl(SSO);<|MERGE_RESOLUTION|>--- conflicted
+++ resolved
@@ -5,6 +5,7 @@
 import PropTypes from 'prop-types';
 import {injectIntl, intlShape} from 'react-intl';
 import {
+    Dimensions,
     InteractionManager,
     Text,
     View,
@@ -67,16 +68,7 @@
         serverUrl: PropTypes.string.isRequired,
         ssoLogin: PropTypes.func.isRequired,
         ssoType: PropTypes.string.isRequired,
-<<<<<<< HEAD
         theme: PropTypes.object.isRequired,
-=======
-        actions: PropTypes.shape({
-            scheduleExpiredNotification: PropTypes.func.isRequired,
-            handleSuccessfulLogin: PropTypes.func.isRequired,
-            setStoreFromLocalData: PropTypes.func.isRequired,
-        }).isRequired,
-        isLandscape: PropTypes.bool.isRequired,
->>>>>>> 90574d2f
     };
 
     useWebkit = true;
@@ -205,9 +197,11 @@
     };
 
     render() {
-        const {theme, isLandscape} = this.props;
+        const {theme} = this.props;
         const {error, messagingEnabled, renderWebView, jsCode} = this.state;
         const style = getStyleSheet(theme);
+        const {widht, height} = Dimensions.get('window');
+        const isLandscape = widht > height;
 
         let content;
         if (!renderWebView) {
