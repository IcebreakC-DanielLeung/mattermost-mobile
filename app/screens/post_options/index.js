// Copyright (c) 2015-present Mattermost, Inc. All Rights Reserved.
// See LICENSE.txt for license information.

import {bindActionCreators} from 'redux';
import {connect} from 'react-redux';

import {
    deletePost,
    flagPost,
    pinPost,
    unflagPost,
    unpinPost,
    removePost,
    setUnreadPost,
} from 'mattermost-redux/actions/posts';
import {General, Permissions} from 'mattermost-redux/constants';
import {makeGetReactionsForPost} from 'mattermost-redux/selectors/entities/posts';
import {getChannel, getCurrentChannelId} from 'mattermost-redux/selectors/entities/channels';
import {getCurrentUserId} from 'mattermost-redux/selectors/entities/users';
import {getConfig, getLicense, hasNewPermissions} from 'mattermost-redux/selectors/entities/general';
import {getTheme} from 'mattermost-redux/selectors/entities/preferences';
import {haveIChannelPermission} from 'mattermost-redux/selectors/entities/roles';
import {getCurrentTeamId, getCurrentTeamUrl} from 'mattermost-redux/selectors/entities/teams';
import {canEditPost} from 'mattermost-redux/utils/post_utils';

import {MAX_ALLOWED_REACTIONS} from 'app/constants/emoji';
import {THREAD} from 'app/constants/screen';
import {addReaction} from 'app/actions/views/emoji';
import {getDimensions, isLandscape} from 'app/selectors/device';

import PostOptions from './post_options';

export function makeMapStateToProps() {
    const getReactionsForPostSelector = makeGetReactionsForPost();

    return (state, ownProps) => {
        const post = ownProps.post;
        const channel = getChannel(state, post.channel_id) || {};
        const config = getConfig(state);
        const license = getLicense(state);
        const currentUserId = getCurrentUserId(state);
        const currentTeamId = getCurrentTeamId(state);
        const currentChannelId = getCurrentChannelId(state);
        const reactions = getReactionsForPostSelector(state, post.id);
        const channelIsArchived = channel.delete_at !== 0;

        let canAddReaction = true;
        let canReply = true;
        let canCopyPermalink = true;
        let canCopyText = false;
        let canEdit = false;
        let canEditUntil = -1;
        let {canDelete} = ownProps;
        let canFlag = true;
        let canPin = true;

        if (hasNewPermissions(state)) {
            canAddReaction = haveIChannelPermission(state, {
                team: currentTeamId,
                channel: post.channel_id,
                permission: Permissions.ADD_REACTION,
            });
        }

<<<<<<< HEAD
    return {
        ...getDimensions(state),
        canAddReaction,
        canReply,
        canCopyPermalink,
        canCopyText,
        canEdit,
        canEditUntil,
        canDelete,
        canFlag,
        canPin,
        currentTeamUrl: getCurrentTeamUrl(state),
        currentUserId: getCurrentUserId(state),
        isMyPost: currentUserId === post.user_id,
        theme: getTheme(state),
        isLandscape: isLandscape(state),
=======
        if (ownProps.location === THREAD) {
            canReply = false;
        }

        if (channelIsArchived || ownProps.channelIsReadOnly) {
            canAddReaction = false;
            canReply = false;
            canDelete = false;
            canPin = false;
        } else {
            canEdit = canEditPost(state, config, license, currentTeamId, currentChannelId, currentUserId, post);
            if (canEdit && license.IsLicensed === 'true' &&
                (config.AllowEditPost === General.ALLOW_EDIT_POST_TIME_LIMIT || (config.PostEditTimeLimit !== -1 && config.PostEditTimeLimit !== '-1'))
            ) {
                canEditUntil = post.create_at + (config.PostEditTimeLimit * 1000);
            }
        }

        if (ownProps.isSystemMessage) {
            canAddReaction = false;
            canReply = false;
            canCopyPermalink = false;
            canEdit = false;
            canPin = false;
            canFlag = false;
        }
        if (ownProps.hasBeenDeleted) {
            canDelete = false;
        }

        if (!ownProps.showAddReaction) {
            canAddReaction = false;
        }

        if (!ownProps.isSystemMessage && ownProps.managedConfig?.copyAndPasteProtection !== 'true' && post.message) {
            canCopyText = true;
        }

        if (reactions && Object.values(reactions).length >= MAX_ALLOWED_REACTIONS) {
            canAddReaction = false;
        }

        return {
            ...getDimensions(state),
            canAddReaction,
            canReply,
            canCopyPermalink,
            canCopyText,
            canEdit,
            canEditUntil,
            canDelete,
            canFlag,
            canPin,
            currentTeamUrl: getCurrentTeamUrl(state),
            isMyPost: currentUserId === post.user_id,
            theme: getTheme(state),
            isLandscape: isLandscape(state),
        };
>>>>>>> 6c1c64f8
    };
}

function mapDispatchToProps(dispatch) {
    return {
        actions: bindActionCreators({
            addReaction,
            deletePost,
            flagPost,
            pinPost,
            removePost,
            unflagPost,
            unpinPost,
            setUnreadPost,
        }, dispatch),
    };
}

export default connect(makeMapStateToProps, mapDispatchToProps)(PostOptions);<|MERGE_RESOLUTION|>--- conflicted
+++ resolved
@@ -62,24 +62,6 @@
             });
         }
 
-<<<<<<< HEAD
-    return {
-        ...getDimensions(state),
-        canAddReaction,
-        canReply,
-        canCopyPermalink,
-        canCopyText,
-        canEdit,
-        canEditUntil,
-        canDelete,
-        canFlag,
-        canPin,
-        currentTeamUrl: getCurrentTeamUrl(state),
-        currentUserId: getCurrentUserId(state),
-        isMyPost: currentUserId === post.user_id,
-        theme: getTheme(state),
-        isLandscape: isLandscape(state),
-=======
         if (ownProps.location === THREAD) {
             canReply = false;
         }
@@ -134,11 +116,11 @@
             canFlag,
             canPin,
             currentTeamUrl: getCurrentTeamUrl(state),
+            currentUserId,
             isMyPost: currentUserId === post.user_id,
             theme: getTheme(state),
             isLandscape: isLandscape(state),
         };
->>>>>>> 6c1c64f8
     };
 }
 
