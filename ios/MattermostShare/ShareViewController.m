--- conflicted
+++ resolved
@@ -59,25 +59,21 @@
 
     if (tryToUploadInTheBackgound) {
       NSString *requestWithGroup = [NSString stringWithFormat:@"%@|%@", requestId, appGroupId];
-<<<<<<< HEAD
-      [[SessionManager sharedSession] setRequestWithGroup:requestWithGroup certificateName:certificateName];
-=======
-      
       [SessionManager sharedSession].closeExtension = ^{
-        [extensionContext completeRequestReturningItems:nil
-                                      completionHandler:nil];
-        NSLog(@"Extension closed");
+         [extensionContext completeRequestReturningItems:nil
+                                        completionHandler:nil];
+         NSLog(@"Extension closed");
       };
-      
+
       [SessionManager sharedSession].sendShareEvent = ^(NSString* eventName) {
         NSLog(@"Send Share Extension Event to JS");
         [_bridge enqueueJSCall:@"RCTDeviceEventEmitter"
-                       method:@"emit"
-                         args:@[eventName]
-                   completion:nil];
+                        method:@"emit"
+                          args:@[eventName]
+                    completion:nil];
       };
-      
->>>>>>> cd5a6e55
+
+      [[SessionManager sharedSession] setRequestWithGroup:requestWithGroup certificateName:certificateName];
       [[SessionManager sharedSession] setDataForRequest:data forRequestWithGroup:requestWithGroup];
       [[SessionManager sharedSession] createPostForRequest:requestWithGroup];
     } else {
