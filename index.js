// Copyright (c) 2015-present Mattermost, Inc. All Rights Reserved.
// See License.txt for license information.

<<<<<<< HEAD
/* eslint-disable no-unused-vars */
import {AppRegistry, DeviceEventEmitter, Platform} from 'react-native';
=======
import 'react-native/Libraries/Core/InitializeCore';
import {AppRegistry, Platform} from 'react-native';
>>>>>>> c171ae48

import 'app/mattermost';
import ShareExtension from 'share_extension/android';

import telemetry from 'app/telemetry';

if (Platform.OS === 'android') {
    AppRegistry.registerComponent('MattermostShare', () => ShareExtension);
}

<<<<<<< HEAD
const jsBundleMetrics = 'JS_BUNDLE_METRICS';
const metricsSubscription = DeviceEventEmitter.addListener(jsBundleMetrics, (metrics) => {
    telemetry.capture('jsBundleRun', metrics.jsBundleRunStartTime, metrics.jsBundleRunEndTime);
    DeviceEventEmitter.removeSubscription(metricsSubscription);
});

const app = new Mattermost();
=======
// Uncomment the snippet below if you want to update the modules
// defined in packager/modulePaths.js so they are included in the main bundle.

/*
/!* eslint-disable no-console *!/
/!* eslint-disable no-undef *!/
if (__DEV__) {
    const modules = require.getModules();
    const moduleIds = Object.keys(modules);
    const loadedModuleNames = moduleIds.
        filter((moduleId) => modules[moduleId].isInitialized).
        map((moduleId) => modules[moduleId].verboseName);

    const waitingModuleNames = moduleIds.
        filter((moduleId) => !modules[moduleId].isInitialized).
        map((moduleId) => modules[moduleId].verboseName);

    // make sure that the modules you expect to be waiting are actually waiting
    console.log(
        'loaded:',
        loadedModuleNames,
        'waiting:',
        waitingModuleNames
    );

    // grab this text blob, and put it in a file named packager/moduleNames.js
    console.log(`module.exports = ${JSON.stringify(loadedModuleNames.sort())};`);
}
*/
>>>>>>> c171ae48
<|MERGE_RESOLUTION|>--- conflicted
+++ resolved
@@ -1,13 +1,8 @@
 // Copyright (c) 2015-present Mattermost, Inc. All Rights Reserved.
 // See License.txt for license information.
 
-<<<<<<< HEAD
-/* eslint-disable no-unused-vars */
+import 'react-native/Libraries/Core/InitializeCore';
 import {AppRegistry, DeviceEventEmitter, Platform} from 'react-native';
-=======
-import 'react-native/Libraries/Core/InitializeCore';
-import {AppRegistry, Platform} from 'react-native';
->>>>>>> c171ae48
 
 import 'app/mattermost';
 import ShareExtension from 'share_extension/android';
@@ -18,15 +13,12 @@
     AppRegistry.registerComponent('MattermostShare', () => ShareExtension);
 }
 
-<<<<<<< HEAD
 const jsBundleMetrics = 'JS_BUNDLE_METRICS';
 const metricsSubscription = DeviceEventEmitter.addListener(jsBundleMetrics, (metrics) => {
     telemetry.capture('jsBundleRun', metrics.jsBundleRunStartTime, metrics.jsBundleRunEndTime);
     DeviceEventEmitter.removeSubscription(metricsSubscription);
 });
 
-const app = new Mattermost();
-=======
 // Uncomment the snippet below if you want to update the modules
 // defined in packager/modulePaths.js so they are included in the main bundle.
 
@@ -55,5 +47,4 @@
     // grab this text blob, and put it in a file named packager/moduleNames.js
     console.log(`module.exports = ${JSON.stringify(loadedModuleNames.sort())};`);
 }
-*/
->>>>>>> c171ae48
+*/